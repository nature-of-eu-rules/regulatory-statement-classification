#!/usr/bin/env python
# coding: utf-8

"""
Trains few-shot binary text classifier to identify regulatory vs. comnstitutive sentences.
"""
import argparse
from pathlib import Path

import pandas as pd
import math
import random

from tqdm import tqdm
from transformers import pipeline, AutoTokenizer, AutoModelForSequenceClassification
import torch
import pickle
<<<<<<< HEAD

def parse_arguments() -> Path:
    """ Parses command line arguments.

    Returns
    -------
    Data path
    """
    parser = argparse.ArgumentParser()
    parser.add_argument('data_path', type=Path, help='Path to the data csv containing the instances')
    args = parser.parse_args()
    return args.data_path


IN_FNAME = parse_arguments() # Input filename
LABEL_COLUMN_NAME = 'Regulatory (1)' # groundtruth column name
=======
import argparse
import sys

argParser = argparse.ArgumentParser(description='Fine-tune facebook/bart-large-mnli fewshot model to classify English sentences from EU law as either regulatory or non-regulatory')
required = argParser.add_argument_group('required arguments')
required.add_argument("-in", "--input", required=True, help="Path to input CSV file with training data.")
required.add_argument("-ic", "--itemscol", required=True, help="Name of column in input CSV file which contains the items to classify")
required.add_argument("-cc", "--classcol", required=True, help="Name of column in input CSV file which contains the classified labels for the items")
required.add_argument("-b", "--bsize", required=True, help="List of batch sizes e.g. [8,16,32]")
required.add_argument("-e", "--epochs", required=True, help="List of numbers indicating different training iterations or epochs to try e.g. [20,25,30]")
required.add_argument("-t", "--tsplit", required=True, help="Proportion of data to use as training data (the remainder will be used for validation). Number between 0 and 1. E.g. a value of 0.8 means 80 percent of the data will be used for training and 20 for validation.")
required.add_argument("-out", "--output", required=True, help="Path to output CSV file with a summary of training results")

args = argParser.parse_args()

OUT_FNAME = str(args.output)
IN_FNAME = str(args.input) # Input filename
LABELS_COLUMN_NAME = str(args.classcol) # groundtruth column name
ITEMS_COLUMN_NAME = str(args.itemscol) # groundtruth column name
>>>>>>> 4da2cc33
PRETRAINED_MODEL = "facebook/bart-large-mnli" # pretrained few-shot model to finetune
CLASSES = {"C": 0, "R": 1} # 'C' class refers to 'Constitutive', 'R' class refers to 'Regulatory'
BATCH_SIZES = eval(str(args.bsize))
EPOCHS = eval(str(args.epochs))
TRAIN_PERC = float(args.tsplit) # Train-test split 80-20

TRAIN_PERC = 0.8 # Train-test split 80-20

def split_data(data, train_p=TRAIN_PERC):
    """ Splits data into training and testing sets

        Parameters
        ----------

        data: list
            list of training data samples. Each data sample is a Python object of the form
            {'premise' : p, 'hypothesis': h, 'label': l} where p is a sentence, 
            l is the target class label, h is a textual hypothesis that follows from the 
            premise p.
        train_p: float
            ratio of data to use for training (remainder is used for testing) - a number between [0..1)

        Returns
        -------
            train data, test data - each a list of data samples as mentioned above

    """
    global TRAIN_PERC
    TRAIN_PERC = train_p
    
    c_data = []
    r_data = []
    for item in data:
        if item['label'] == 'C':
            c_data.append(item)
        else:
            r_data.append(item)
            
    if len(c_data) > 0 and len(r_data) > 0:
        c_len = math.ceil(len(c_data) * train_p)
        r_len = math.ceil(len(r_data) * train_p)
                
        c_idx = list(set(random.sample(range(0, len(c_data)), c_len)))
        r_idx = list(set(random.sample(range(0, len(r_data)), r_len)))
            
        train = []
        test = []
        
        for i in range(0, len(c_data)):
            if i in c_idx:
                train.append(c_data[i])
            else:
                test.append(c_data[i])
                
        for i in range(0, len(r_data)):
            if i in r_idx:
                train.append(r_data[i])
            else:
                test.append(r_data[i])
            
        return train, test
    else:
        print("You dont have any examples in your training data for one or more of the classes.")
        return [], []
    
def train_model(data, classes=CLASSES, batch_size=16, epochs=3):
    """ Trains the few-shot binary classification model and saves it to file

            Parameters
            ----------

            data: list
                list of training data samples. Each data sample is a Python object of the form
                {'premise' : p, 'hypothesis': h, 'label': l} where p is a sentence, 
                l is the target class label, h is a textual hypothesis that follows from the 
                premise p.
            classes: list
                List of training classes together with the values / labels they are associated with
            batch_size: int
                How many training data samples are processed before updating the model
            epochs: int
                Number of training iterations

            Returns
            -------
                classifier model

    """

    # Training data
    training_data = data 

    # Initialize the tokenizer and model
    tokenizer = AutoTokenizer.from_pretrained(PRETRAINED_MODEL)
    
    model = AutoModelForSequenceClassification.from_pretrained(PRETRAINED_MODEL)

    # Prepare training examples
    train_texts = [example["premise"] + " " + example["hypothesis"] for example in training_data]
    train_labels = [example["label"] for example in training_data]

    # Encode training examples
    train_encodings = tokenizer(train_texts, truncation=True, padding=True, return_tensors="pt")

    label2id = CLASSES
    train_labels = [label2id[label] for label in train_labels]

    # Convert inputs to PyTorch tensors
    train_inputs = train_encodings["input_ids"]
    train_masks = train_encodings["attention_mask"]
    train_labels = torch.tensor(train_labels)

    # Fine-tune the model on the training data
    print('training...')
    model.train()
    optimizer = torch.optim.Adam(model.parameters(), lr=1e-5)
    # batch_size = 32
<<<<<<< HEAD
    for epoch in tqdm(range(epochs), desc=f'Training using batch_size={batch_size}, epochs={epochs}'):
=======
    for epoch in range(epochs):  # Adjust the number of epochs as needed
        print('epochs...')
>>>>>>> 4da2cc33
        optimizer.zero_grad()
        # Calculate the total number of samples
        num_samples = len(train_inputs)
        # Calculate the number of batches
        num_batches = (num_samples + batch_size - 1) // batch_size
        # Loop over the batches
        b_idx = 0
<<<<<<< HEAD
        for batch_index in tqdm(range(num_batches), position=1, desc=f'Processing batches for epoch {epoch}'):
=======
        for batch_index in range(num_batches):
            print('batches...')
>>>>>>> 4da2cc33
            # print("batch ", str(b_idx))
            b_idx += 1
            # Calculate the batch start and end indices
            start_index = batch_index * batch_size
            end_index = min((batch_index + 1) * batch_size, num_samples)
            
            # Extract the batch from the tensors
            batch_input_ids = train_inputs[start_index:end_index]
            batch_attention_mask = train_masks[start_index:end_index]
            batch_labels = train_labels[start_index:end_index]
    
            outputs = model(input_ids=batch_input_ids, attention_mask=batch_attention_mask, labels=batch_labels)
            # outputs = model(input_ids=train_inputs, attention_mask=train_masks, labels=train_labels) # original
            loss = outputs.loss
            loss.backward()
            optimizer.step()

    # Create a zero-shot classification pipeline using the fine-tuned model
    classifier = pipeline("zero-shot-classification", model=model, tokenizer=tokenizer)

    return classifier

def classify_text(classifier, text):
    """ Performs classification on input text

        I.e., returns whether the input text is regulatory or constitutive.

        Parameters
        ----------

        classifier: model
            few-shot classifier model instance
        text: str
            Input text to classify

        Returns
        -------
            target class label for input text according to the classifier

    """
    global CLASSES
    # List of candidate labels
    candidate_labels = list(CLASSES.keys())

    # Perform zero-shot classification
    result = classifier(text, candidate_labels)

    # print(result)
    return result['labels'][0]

def save(data, filename):
    """ Saves data to file using pickle

        Parameters
        ----------

        data: binary
            Data to save to file
        filename: str
            desired path to saved model file

    """
    # open a file, where you ant to store the data
    file = open(filename, 'wb')
    # dump information to that file
    pickle.dump(data, file)
    # close the file
    file.close()

def load(filename):
    """ Loads model from file

        Parameters
        ----------
        filename: str
            desired path to saved model file

        Returns
        -------
            few-shot classifier model instance

    """
    file = open(filename, 'rb')
    data = pickle.load(file)
    file.close()
    return data

def lookup_if_correct(text, pred_label):
    """ Checks whether the classifier got the class prediction of a particular text right or not

        Parameters
        ----------
        text: str
            Input text to classify
        pred_label: str
            predicted target class label for input text

        Returns
        -------
            True if the predicted label is correct, False otherwise

    """
    global test_texts
    
    for item in test_texts:
        if item['premise'] == text:
            if pred_label == item['label']:
                return True
            else:
                return False
    return False

def validate_model(classifier, test_data):    
    """ Evaluate the model (do the testing on the test data)

        Parameters
        ----------
        classifier: binary
            A few-shot model / classifier instance
        test_data: list of data objects of the form
                {'premise' : p, 'hypothesis': h, 'label': l} where p is a sentence, 
                l is the target class label, h is a textual hypothesis that follows from the 
                premise p.

        Returns
        -------
            elapsed_time (testing time), 
            ratio of correctly classified examples, 
            pipe-delimited string of groundtruth labels, 
            pipe-delimited string of predicted labels

    """
    total = len(test_data)
    correct = 0

    st = time.time()
    predicted_labels = []
    ground_truth_labels = []
    for text in test_data:
        predicted_label = classify_text(classifier, text['premise'])
        if predicted_label == 'C':
            predicted_labels.append('0')
        elif predicted_label == 'R':
            predicted_labels.append('1')

        ground_truth_label = text['label']
        if ground_truth_label == 'C':
            ground_truth_labels.append('0')
        elif ground_truth_label == 'R':
            ground_truth_labels.append('1')

        c = lookup_if_correct(text['premise'], predicted_label)
        if c:
            correct += 1
        
    et = time.time()
    elapsed_time = et - st

    return elapsed_time,(correct/total),'|'.join(ground_truth_labels),'|'.join(predicted_labels)

# read data from file into dataframe
df = pd.read_csv(IN_FNAME)
# make sure we only look at valid rows (that have either 0 or 1 for regulatory or constitutive)
<<<<<<< HEAD
relevant_df = df[df[LABEL_COLUMN_NAME].isin([0, 1])]
=======

df = df.astype({LABELS_COLUMN_NAME:'int'}) # convert to int

relevant_df = df[df[LABELS_COLUMN_NAME].isin([0, 1])] 
>>>>>>> 4da2cc33
# split data into constitutive and regulatory rows
constitutive_df = relevant_df[relevant_df[LABELS_COLUMN_NAME] == 0]
regulatory_df = relevant_df[relevant_df[LABELS_COLUMN_NAME] == 1]

# translate data into few-shot training samples
data = []
for row in constitutive_df.itertuples():
    curr_entry = {}
    curr_entry['premise'] = row[ITEMS_COLUMN_NAME]
    curr_entry['hypothesis'] = "This is a constitutive statement."
    curr_entry['label'] = 'C'
    data.append(curr_entry)
    
for row in regulatory_df.itertuples():
    curr_entry = {}
    curr_entry['premise'] = row[ITEMS_COLUMN_NAME]
    curr_entry['hypothesis'] = "This is a regulatory statement."
    curr_entry['label'] = 'R'
    data.append(curr_entry)

training_texts, test_texts = split_data(data) # split data into train/test sets

# Train and validate the models
import calendar
import time
import os.path

data = []
for batch_size in BATCH_SIZES:
    for epoch in EPOCHS:
        curr_row = []
        row_id = str(batch_size) + '-' + str(epoch) + '-' + str(len(training_texts))
        curr_row.append(row_id)
        curr_row.append(len(training_texts))
        curr_row.append(batch_size)
        curr_row.append(epoch)
        st = time.time()
        modelfilename = str(TRAIN_PERC).replace('.','') + '_' + str(batch_size) + '_' + str(epoch) + '.model'
        model_exists = os.path.isfile(modelfilename)
        classifier = None
        if model_exists:
            classifier = load(modelfilename)
        else:
            classifier = train_model(training_texts, batch_size=batch_size, epochs=epoch)
            save(classifier, str(TRAIN_PERC).replace('.','') + '_' + str(batch_size) + '_' + str(epoch) + '.model')

        et = time.time()
        elapsed_time = et - st
        curr_row.append(elapsed_time)
        validation_time, precision, ground_truth_labels, predicted_labels = validate_model(classifier, test_texts)
        curr_row.append(validation_time)
        curr_row.append(precision)
        curr_row.append(ground_truth_labels)
        curr_row.append(predicted_labels)
        data.append(curr_row)

gmt = time.gmtime()
ts = calendar.timegm(gmt)
results_df = pd.DataFrame(data, columns=['row_id', 'trainingset_size', 'batch_size', 'epochs', 'training_time', 'validation_time', 'precision', 'groundtruth_labels', 'predicted_labels'])
results_df.to_csv(OUT_FNAME, index=False)<|MERGE_RESOLUTION|>--- conflicted
+++ resolved
@@ -15,24 +15,7 @@
 from transformers import pipeline, AutoTokenizer, AutoModelForSequenceClassification
 import torch
 import pickle
-<<<<<<< HEAD
-
-def parse_arguments() -> Path:
-    """ Parses command line arguments.
-
-    Returns
-    -------
-    Data path
-    """
-    parser = argparse.ArgumentParser()
-    parser.add_argument('data_path', type=Path, help='Path to the data csv containing the instances')
-    args = parser.parse_args()
-    return args.data_path
-
-
-IN_FNAME = parse_arguments() # Input filename
-LABEL_COLUMN_NAME = 'Regulatory (1)' # groundtruth column name
-=======
+
 import argparse
 import sys
 
@@ -52,7 +35,7 @@
 IN_FNAME = str(args.input) # Input filename
 LABELS_COLUMN_NAME = str(args.classcol) # groundtruth column name
 ITEMS_COLUMN_NAME = str(args.itemscol) # groundtruth column name
->>>>>>> 4da2cc33
+
 PRETRAINED_MODEL = "facebook/bart-large-mnli" # pretrained few-shot model to finetune
 CLASSES = {"C": 0, "R": 1} # 'C' class refers to 'Constitutive', 'R' class refers to 'Regulatory'
 BATCH_SIZES = eval(str(args.bsize))
@@ -170,12 +153,7 @@
     model.train()
     optimizer = torch.optim.Adam(model.parameters(), lr=1e-5)
     # batch_size = 32
-<<<<<<< HEAD
     for epoch in tqdm(range(epochs), desc=f'Training using batch_size={batch_size}, epochs={epochs}'):
-=======
-    for epoch in range(epochs):  # Adjust the number of epochs as needed
-        print('epochs...')
->>>>>>> 4da2cc33
         optimizer.zero_grad()
         # Calculate the total number of samples
         num_samples = len(train_inputs)
@@ -183,12 +161,7 @@
         num_batches = (num_samples + batch_size - 1) // batch_size
         # Loop over the batches
         b_idx = 0
-<<<<<<< HEAD
         for batch_index in tqdm(range(num_batches), position=1, desc=f'Processing batches for epoch {epoch}'):
-=======
-        for batch_index in range(num_batches):
-            print('batches...')
->>>>>>> 4da2cc33
             # print("batch ", str(b_idx))
             b_idx += 1
             # Calculate the batch start and end indices
@@ -352,14 +325,11 @@
 # read data from file into dataframe
 df = pd.read_csv(IN_FNAME)
 # make sure we only look at valid rows (that have either 0 or 1 for regulatory or constitutive)
-<<<<<<< HEAD
-relevant_df = df[df[LABEL_COLUMN_NAME].isin([0, 1])]
-=======
 
 df = df.astype({LABELS_COLUMN_NAME:'int'}) # convert to int
 
 relevant_df = df[df[LABELS_COLUMN_NAME].isin([0, 1])] 
->>>>>>> 4da2cc33
+
 # split data into constitutive and regulatory rows
 constitutive_df = relevant_df[relevant_df[LABELS_COLUMN_NAME] == 0]
 regulatory_df = relevant_df[relevant_df[LABELS_COLUMN_NAME] == 1]
